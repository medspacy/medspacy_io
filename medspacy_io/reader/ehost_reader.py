--- conflicted
+++ resolved
@@ -1,552 +1,280 @@
-<<<<<<< HEAD
-import logging
-from collections import OrderedDict
-from pathlib import Path
-from typing import Union, Tuple, Set
-
-from lxml import etree
-from lxml.etree import Element, iterparse
-from spacy.language import Language
-from spacy.tokens.span import Span
-
-from .base_reader import BaseDocReader, BaseDirReader
-
-
-class EhostDocReader(BaseDocReader):
-    """ This is a subclass of BaseDocReader to read in eHOST format files and generate SpaCy Docs
-    """
-
-    def __init__(self, nlp: Language = None, support_overlap: bool = False,
-                 log_level: int = logging.WARNING, encoding: str = None, doc_name_depth: int = 0,
-                 schema_file: Union[str, Path] = '', store_anno_string: bool = False,
-                 use_adjudication: bool = False, **kwargs):
-        """
-
-        @param nlp: a SpaCy language model
-        @param support_overlap: if the EhostDocReader need to support reading from overlapped annotations.
-            Because SpaCy's Doc.ents does not allows overlapped Spans, to support overlapping, Spans need to be stored
-            somewhere else----Doc._.concepts
-        @param log_level: set the logger's logging level. TO debug, set to logging.DEBUG
-        @param encoding: txt encoding
-        @param doc_name_depth: depth of parent directories to add into doc_name
-                default is 0: only use file name
-                1: use 1 level parent directory name + file name
-                -1: use full absolution path
-                if you are dealing with multiple directories,this is helpful to
-                locate the original files
-        @param schema_file: initiate Span attributes using eHOST schema configuration file
-        @param store_anno_string: whether read annotated string from annotations to double check parsed Span's correction
-        @param use_adjudication: if read annotations from adjudication folder
-        @param kwargs:other parameters
-        """
-        self.schema_set = False
-        self.attr_names = self.set_attributes(schema_file=schema_file, encoding=encoding)
-        print("ALL ATTRIBUTES FROM SCHEMA:", self.attr_names)
-        if store_anno_string:
-            if not Span.has_extension("span_txt"):
-                Span.set_extension("span_txt", default="")
-        super().__init__(nlp=nlp, support_overlap=support_overlap,
-                         log_level=log_level, encoding=encoding, doc_name_depth=doc_name_depth,
-                         schema_file=schema_file, store_anno_string=store_anno_string,
-                         use_adjudication=use_adjudication, **kwargs)
-        pass
-
-    def set_attributes(self, schema_file: Union[str, Path] = '', encoding: str = None) -> Set:
-        """
-
-
-        The current version SpaCy doesn't differentiate attributes for different annotation types.
-        Thus, any attributes extended here will be applied to all Spans.
-        @param schema_file: initiate Span attributes using eHOST schema configuration file
-        @param encoding: text encoding
-        @return: a set of attribute names
-        """
-        schema_file = self.check_file_validity(schema_file, False)
-        attr_names = set()
-        
-        if schema_file is not None:
-            root = etree.parse(str(schema_file.absolute()))
-            for attr_def in root.iter("attributeDef"):
-                # process the attribute name to make it different from spacy attribute
-                name = attr_def[0].text
-                char_to_replace = {' ': '_', '/': '_', '-': '_'}
-                for key, value in char_to_replace.items():
-                    name = name.replace(key, value)
-                #name = attr_def[0].text.replace(' ', '_')
-                name = "ANNOT_"+name #This is to make annotation attribute different from spacy
-                isCode = attr_def[1].text #This is in <isCode></isCode>
-                # default_value = attr_def[2].text # This is to take the first attr value as default value, not correct
-                default_value = None
-                #print('Value attr def[2]', attr_def[2].text, 'Value attr def[3]', attr_def[3].text)
-                if name not in attr_names and not Span.has_extension(name):
-                    Span.set_extension(name, default=default_value) #initialize the attr value for each attributes
-                    attr_names.add(name)
-            self.schema_set = True
-        return attr_names
-
-    def get_anno_content(self, txt_file: Path) -> str:
-        """
-
-        @param txt_file: a string or Path of a text file
-        @return: a string of corresponding annotation file path string (because this function needs to be overwriten,
-        the anno_content doesn't mean to retrieve the content in this class's function implementation)
-        """
-        anno_file = self.infer_anno_file_path(txt_file)
-        self.check_file_validity(anno_file)
-        return str(anno_file.absolute())
-
-    def infer_anno_file_path(self, txt_file: Path) -> Path:
-        """
-        From the path of the text file, infer the corresponding annotation file. Need to be implemented for each subclass,
-        as different annotation format use different conventions to store annotation files and txt files
-        @param txt_file: the Path of a txt file
-        @return: the Path of the corresponding annotation file
-        """
-        txt_file_name = txt_file.name
-        anno_file_name = txt_file_name + '.knowtator.xml'
-        if not self.use_adjudication:
-            anno_file = Path(txt_file.parent.parent, 'saved', anno_file_name)
-        else:
-            anno_file = Path(txt_file.parent.parent, 'adjudication', anno_file_name)
-        self.check_file_validity(anno_file)
-        return anno_file
-
-    def parse_to_dicts(self, xml_file: str, sort_spans: bool = False) -> Tuple[OrderedDict, OrderedDict]:
-        """
-        Parse annotations into a Tuple of OrderedDicts, must be implemented in subclasses
-        @param anno: The annotation string (can be a file path or file content, depends on how get_anno_content is implemented)
-        @param sort_spans: whether sort the parsed spans
-        @return: A Tuple of following items:
-             sorted_spans: a sorted OrderedDict Items ( spans[entity_id] = (start, end, span_text))
-             classes: a OrderedDict to map a entity id to [entity label, [attr_ids]]
-             attributes: a OrderedDict to map a attribute id to (attribute_name, attribute_value)
-             relations: a OrderedDict to map a relation_id to (label, (relation_component_ids))
-        """
-        iter = etree.iterparse(xml_file, events=('start',))
-        # this doesn't seem elegant, but is said to be the fastest way
-        spans = OrderedDict()
-        classes = dict()
-        attributes = OrderedDict()
-        relations = OrderedDict()
-        for event, ele in iter:
-            if ele.tag == 'annotation':
-                id, start, end, span_text = self.parse_annotation_tag(ele, iter)
-                if self.store_anno_string:
-                    spans[id] = (start, end, span_text)
-                else:
-                    spans[id] = (start, end)
-            elif ele.tag == 'stringSlotMention':
-                attr_id, attr, value = self.parse_attribute_tag(ele, iter)
-                #print("PARSE ATTRIBUTE---:", attr, value)
-                # process the attribute name to make it different from spacy attribute
-                char_to_replace = {' ': '_', '/': '_', '-': '_'}
-                for k, v in char_to_replace.items():
-                    attr = attr.replace(k, v)
-                attr = "ANNOT_" + attr
-                #name = attr_def[0].text
-                #char_to_replace = {' ': '_', '/': '_'}
-                #for key, value in char_to_replace.items():
-                #    name = name.replace(key, value)
-                ## name = attr_def[0].text.replace(' ', '_')
-                #name = "ANNOT_" + name  # This is to make annotation attribute different from spacy
-                attributes[attr_id] = (attr, value)
-            elif ele.tag == 'classMention': # entire annotation for one span
-                # <classMention id="EHOST_Instance_1">
-                #   <hasSlotMention id="EHOST_Instance_8"/>
-                #   <mentionClass id="Purulent">pain</mentionClass>
-                # some annotations don't have "hasSlotMention" element
-                # </classMention>
-
-                # <classMention id="EHOST_Instance_61">
-                #     <hasSlotMention id="EHOST_Instance_67" />
-                #     <hasSlotMention id="EHOST_Instance_68" />
-                #     <mentionClass id="Exclusions">presented</mentionClass>
-                # </classMention>
-                id = ele.get('id')
-            elif ele.tag == 'mentionClass': # annotation label for the span
-                class_tag = ele.get('id')
-                if id not in classes:
-                    classes[id] = ['', []]
-                classes[id][0] = class_tag
-            elif ele.tag == 'hasSlotMention': # all attributes and relations info are here
-                if id not in classes:
-                    classes[id] = ['', []]
-                classes[id][1].append(ele.get('id'))
-                # for looking up relation source
-                if ele.get('id') in classes:
-                    classes[ele.get('id')][1].append(id)
-            elif ele.tag == 'complexSlotMention': # This is relation annotation
-                # <complexSlotMention id="EHOST_Instance_41">
-                #     <mentionSlot id="Rel_A" />
-                #     <complexSlotMentionValue value="EHOST_Instance_29" />
-                # </complexSlotMention>
-                rel_id, label, components = self.parse_relation_tag(ele, iter) # !! rel_id is relation ID not reference ID !! eHost annot file XML has only destination ref
-                if rel_id is not None:
-                    relations[rel_id] = (id, label, components)
-                    # relations[rel_id] = (label, components) # component is target annot ref
-                    # for looking up the source
-                    classes[rel_id] = [label, []]
-                    
-        if sort_spans:
-            spans = sorted(spans.items(), key=lambda x: x[1][0])
-        return spans, classes, attributes, relations
-
-    # <annotation>
-    #   <mention id="EHOST_Instance_1"/>
-    #   <annotator id="eHOST_2010">sjl</annotator>
-    #   <span start="232" end="236"/>
-    #   <spannedText>pain</spannedText>
-    #   <creationDate>Sun Apr 19 19:30:11 MDT 2020</creationDate>
-    # </annotation>
-    def parse_annotation_tag(self, ele: Element, iter: iterparse) -> Tuple:
-        """
-
-        @param ele:the current lxml element that start an entity defintition
-        @param iter: lxml element iterator
-        @return: a Tuple of (annotation_id, label, absolute start offset, absolute end offset, covered span text)
-        """
-        id = None
-        start = -1
-        end = -1
-        span_text = None
-        for i in range(0, 4):
-            eve, child = iter.__next__()
-            if child.tag == 'mention':
-                id = child.get('id')
-            elif child.tag == 'span':
-                start = int(child.get('start'))
-                end = int(child.get('end'))
-            elif child.tag == 'spannedText':
-                span_text = child.text
-        return id, start, end, span_text
-
-    # <stringSlotMention id="EHOST_Instance_8">
-    #   <mentionSlot id="status"/>
-    #   <stringSlotMentionValue value="present"/>
-    # </stringSlotMention>
-    def parse_attribute_tag(self, ele: Element, iter: iterparse) -> Tuple:
-        """
-
-        @param ele:the current lxml element that start an attribute defintition
-        @param iter: lxml element iterator
-        @return: a Tuple of (attribute_id, corresponding entity id, attribute_name, attribute_value)
-        """
-        source = ele.get('id')
-        attr = ''
-        value = ''
-        for i in range(0, 2):
-            eve, child = iter.__next__()
-            if child.tag == 'mentionSlot':
-                attr = child.get('id')
-            else:
-                value = child.get('value')
-        return source, attr, value
-
-
-    # <complexSlotMention id="EHOST_Instance_7">
-    #   <mentionSlot id="PROCEDURE_LOCATION" />
-    #   <complexSlotMentionValue value="EHOST_Instance_1" />
-    # </complexSlotMention>
-    def parse_relation_tag(self, ele: Element, iter: iterparse) -> Tuple:
-        """
-        # TODO
-        @param ele:the current lxml element that start a relationship defintition
-        @param iter: lxml element iterator
-        @return: a Tuple of (relation_id, (components ids contained in this relationship))
-        """
-        source = ele.get('id')
-        target = ''
-        name = ''
-        for i in range(0, 2):
-            eve, child = iter.__next__()
-            if child.tag == 'mentionSlot': # relation label
-                name = child.get('id')
-            elif child.tag == 'complexSlotMentionValue': # Target ID
-                target = child.get('value')
-        return (source, name, target)
-
-
-class EhostDirReader(BaseDirReader):
-    def __init__(self, txt_extension: str = 'txt', recursive: bool = False,
-                 nlp: Language = None, **kwargs):
-        """
-
-        @param txt_extension: the text file extension name (default is 'txt').
-        @param recursive: whether read file recursively down to the subdirectories.
-        @param nlp: a SpaCy language model
-        @param kwargs:other parameters to initiate EhostDocReader
-        """
-        super().__init__(txt_extension=txt_extension, recursive=recursive, nlp=nlp,
-                         docReaderClass=EhostDocReader, **kwargs)
-        pass
-=======
-import logging
-from collections import OrderedDict
-from pathlib import Path
-from typing import Union, Tuple, Set
-
-from lxml import etree
-from lxml.etree import Element, iterparse
-from spacy.language import Language
-from spacy.tokens.span import Span
-
-from base_reader import BaseDocReader, BaseDirReader
-
-
-class EhostDocReader(BaseDocReader):
-    """ This is a subclass of BaseDocReader to read in eHOST format files and generate SpaCy Docs
-    """
-
-    def __init__(
-        self,
-        nlp: Language = None,
-        support_overlap: bool = False,
-        log_level: int = logging.WARNING,
-        encoding: str = None,
-        doc_name_depth: int = 0,
-        schema_file: Union[str, Path] = "",
-        store_anno_string: bool = False,
-        use_adjudication: bool = False,
-        **kwargs
-    ):
-        """
-
-        @param nlp: a SpaCy language model
-        @param support_overlap: if the EhostDocReader need to support reading from overlapped annotations.
-            Because SpaCy's Doc.ents does not allows overlapped Spans, to support overlapping, Spans need to be stored
-            somewhere else----Doc._.concepts
-        @param log_level: set the logger's logging level. TO debug, set to logging.DEBUG
-        @param encoding: txt encoding
-        @param doc_name_depth: depth of parent directories to add into doc_name
-                default is 0: only use file name
-                1: use 1 level parent directory name + file name
-                -1: use full absolution path
-                if you are dealing with multiple directories,this is helpful to
-                locate the original files
-        @param schema_file: initiate Span attributes using eHOST schema configuration file
-        @param store_anno_string: whether read annotated string from annotations to double check parsed Span's correction
-        @param use_adjudication: if read annotations from adjudication folder
-        @param kwargs:other parameters
-        """
-        self.schema_set = False
-        self.attr_names = self.set_attributes(schema_file=schema_file, encoding=encoding)
-        if store_anno_string:
-            if not Span.has_extension("span_txt"):
-                Span.set_extension("span_txt", default="")
-        super().__init__(
-            nlp=nlp,
-            support_overlap=support_overlap,
-            log_level=log_level,
-            encoding=encoding,
-            doc_name_depth=doc_name_depth,
-            schema_file=schema_file,
-            store_anno_string=store_anno_string,
-            use_adjudication=use_adjudication,
-            **kwargs
-        )
-        pass
-
-    def set_attributes(self, schema_file: Union[str, Path] = "", encoding: str = None) -> Set:
-        """
-
-
-        The current version SpaCy doesn't differentiate attributes for different annotation types.
-        Thus, any attributes extended here will be applied to all Spans.
-        @param schema_file: initiate Span attributes using eHOST schema configuration file
-        @param encoding: text encoding
-        @return: a set of attribute names
-        """
-        schema_file = self.check_file_validity(schema_file, False)
-        attr_names = set()
-
-        if schema_file is not None:
-            root = etree.parse(str(schema_file.absolute()))
-            for attr_def in root.iter("attributeDef"):
-                name = attr_def[0].text.replace(" ", "_")
-                default_value = attr_def[2].text
-                if name not in attr_names and not Span.has_extension(name):
-                    Span.set_extension(name, default=default_value)
-                    attr_names.add(name)
-            self.schema_set = True
-        return attr_names
-
-    def get_anno_content(self, txt_file: Path) -> str:
-        """
-
-        @param txt_file: a string or Path of a text file
-        @return: a string of corresponding annotation file path string (because this function needs to be overwriten,
-        the anno_content doesn't mean to retrieve the content in this class's function implementation)
-        """
-        anno_file = self.infer_anno_file_path(txt_file)
-        self.check_file_validity(anno_file)
-        return str(anno_file.absolute())
-
-    def infer_anno_file_path(self, txt_file: Path) -> Path:
-        """
-        From the path of the text file, infer the corresponding annotation file. Need to be implemented for each subclass,
-        as different annotation format use different conventions to store annotation files and txt files
-        @param txt_file: the Path of a txt file
-        @return: the Path of the corresponding annotation file
-        """
-        txt_file_name = txt_file.name
-        anno_file_name = txt_file_name + ".knowtator.xml"
-        if not self.use_adjudication:
-            anno_file = Path(txt_file.parent.parent, "saved", anno_file_name)
-        else:
-            anno_file = Path(txt_file.parent.parent, "adjudication", anno_file_name)
-        self.check_file_validity(anno_file)
-        return anno_file
-
-    def parse_to_dicts(self, xml_file: str, sort_spans: bool = False) -> Tuple[OrderedDict, OrderedDict]:
-        """
-        Parse annotations into a Tuple of OrderedDicts, must be implemented in subclasses
-        @param anno: The annotation string (can be a file path or file content, depends on how get_anno_content is implemented)
-        @param sort_spans: whether sort the parsed spans
-        @return: A Tuple of following items:
-             sorted_spans: a sorted OrderedDict Items ( spans[entity_id] = (start, end, span_text))
-             classes: a OrderedDict to map a entity id to [entity label, [attr_ids]]
-             attributes: a OrderedDict to map a attribute id to (attribute_name, attribute_value)
-             relations: a OrderedDict to map a relation_id to (label, (relation_component_ids))
-        """
-        iter = etree.iterparse(xml_file, events=("start",))
-        # this doesn't seem elegant, but is said to be the fastest way
-        spans = OrderedDict()
-        classes = dict()
-        attributes = OrderedDict()
-        relations = OrderedDict()
-        for event, ele in iter:
-            if ele.tag == "annotation":
-                id, start, end, span_text = self.parse_annotation_tag(ele, iter)
-                if self.store_anno_string:
-                    spans[id] = (start, end, span_text)
-                else:
-                    spans[id] = (start, end)
-            elif ele.tag == "stringSlotMention":
-                attr_id, attr, value = self.parse_attribute_tag(ele, iter)
-                attributes[attr_id] = (attr, value)
-            elif ele.tag == "classMention":
-                # <classMention id="EHOST_Instance_1">
-                #   <hasSlotMention id="EHOST_Instance_8"/>
-                #   <mentionClass id="Purulent">pain</mentionClass>
-                # some annotations don't have "hasSlotMention" element
-                # </classMention>
-
-                # <classMention id="EHOST_Instance_61">
-                #     <hasSlotMention id="EHOST_Instance_67" />
-                #     <hasSlotMention id="EHOST_Instance_68" />
-                #     <mentionClass id="Exclusions">presented</mentionClass>
-                # </classMention>
-                id = ele.get("id")
-            elif ele.tag == "mentionClass":
-                class_tag = ele.get("id")
-                if id not in classes:
-                    classes[id] = ["", []]
-                classes[id][0] = class_tag
-            elif ele.tag == "hasSlotMention":
-                if id not in classes:
-                    classes[id] = ["", []]
-                classes[id][1].append(ele.get("id"))
-                # for looking up relation source
-                if ele.get("id") in classes:
-                    classes[ele.get("id")][1].append(id)
-            elif ele.tag == "complexSlotMention":
-                # <complexSlotMention id="EHOST_Instance_41">
-                #     <mentionSlot id="Rel_A" />
-                #     <complexSlotMentionValue value="EHOST_Instance_29" />
-                # </complexSlotMention>
-                rel_id, label, components = self.parse_relation_tag(ele, iter)
-                if rel_id is not None:
-                    relations[rel_id] = (label, components)
-                    # for looking up the source
-                    classes[rel_id] = [label, []]
-
-        if sort_spans:
-            spans = sorted(spans.items(), key=lambda x: x[1][0])
-        return spans, classes, attributes, relations
-
-    # <annotation>
-    #   <mention id="EHOST_Instance_1"/>
-    #   <annotator id="eHOST_2010">sjl</annotator>
-    #   <span start="232" end="236"/>
-    #   <spannedText>pain</spannedText>
-    #   <creationDate>Sun Apr 19 19:30:11 MDT 2020</creationDate>
-    # </annotation>
-    def parse_annotation_tag(self, ele: Element, iter: iterparse) -> Tuple:
-        """
-
-        @param ele:the current lxml element that start an entity defintition
-        @param iter: lxml element iterator
-        @return: a Tuple of (annotation_id, label, absolute start offset, absolute end offset, covered span text)
-        """
-        id = None
-        start = -1
-        end = -1
-        span_text = None
-        for i in range(0, 4):
-            eve, child = iter.__next__()
-            if child.tag == "mention":
-                id = child.get("id")
-            elif child.tag == "span":
-                start = int(child.get("start"))
-                end = int(child.get("end"))
-            elif child.tag == "spannedText":
-                span_text = child.text
-        return id, start, end, span_text
-
-    # <stringSlotMention id="EHOST_Instance_8">
-    #   <mentionSlot id="status"/>
-    #   <stringSlotMentionValue value="present"/>
-    # </stringSlotMention>
-    def parse_attribute_tag(self, ele: Element, iter: iterparse) -> Tuple:
-        """
-
-        @param ele:the current lxml element that start an attribute defintition
-        @param iter: lxml element iterator
-        @return: a Tuple of (attribute_id, corresponding entity id, attribute_name, attribute_value)
-        """
-        source = ele.get("id")
-        attr = ""
-        value = ""
-        for i in range(0, 2):
-            eve, child = iter.__next__()
-            if child.tag == "mentionSlot":
-                attr = child.get("id")
-            else:
-                value = child.get("value")
-        return source, attr, value
-
-    # <complexSlotMention id="EHOST_Instance_7">
-    #   <mentionSlot id="PROCEDURE_LOCATION" />
-    #   <complexSlotMentionValue value="EHOST_Instance_1" />
-    # </complexSlotMention>
-    def parse_relation_tag(self, ele: Element, iter: iterparse) -> Tuple:
-        """
-        # TODO
-        @param ele:the current lxml element that start a relationship defintition
-        @param iter: lxml element iterator
-        @return: a Tuple of (relation_id, (components ids contained in this relationship))
-        """
-        source = ele.get("id")
-        target = ""
-        name = ""
-        for i in range(0, 2):
-            eve, child = iter.__next__()
-            if child.tag == "mentionSlot":
-                name = child.get("id")
-            elif child.tag == "complexSlotMentionValue":
-                target = child.get("value")
-        return (source, name, target)
-
-
-class EhostDirReader(BaseDirReader):
-    def __init__(self, txt_extension: str = "txt", recursive: bool = False, nlp: Language = None, **kwargs):
-        """
-
-        @param txt_extension: the text file extension name (default is 'txt').
-        @param recursive: whether read file recursively down to the subdirectories.
-        @param nlp: a SpaCy language model
-        @param kwargs:other parameters to initiate EhostDocReader
-        """
-        super().__init__(txt_extension=txt_extension, recursive=recursive, nlp=nlp, docReaderClass=EhostDocReader, **kwargs)
-        pass
->>>>>>> c5708c92
+import logging
+from collections import OrderedDict
+from pathlib import Path
+from typing import Union, Tuple, Set
+
+from lxml import etree
+from lxml.etree import Element, iterparse
+from spacy.language import Language
+from spacy.tokens.span import Span
+
+from .base_reader import BaseDocReader, BaseDirReader
+
+
+class EhostDocReader(BaseDocReader):
+    """ This is a subclass of BaseDocReader to read in eHOST format files and generate SpaCy Docs
+    """
+
+    def __init__(self, nlp: Language = None, support_overlap: bool = False,
+                 log_level: int = logging.WARNING, encoding: str = None, doc_name_depth: int = 0,
+                 schema_file: Union[str, Path] = '', store_anno_string: bool = False,
+                 use_adjudication: bool = False, **kwargs):
+        """
+
+        @param nlp: a SpaCy language model
+        @param support_overlap: if the EhostDocReader need to support reading from overlapped annotations.
+            Because SpaCy's Doc.ents does not allows overlapped Spans, to support overlapping, Spans need to be stored
+            somewhere else----Doc._.concepts
+        @param log_level: set the logger's logging level. TO debug, set to logging.DEBUG
+        @param encoding: txt encoding
+        @param doc_name_depth: depth of parent directories to add into doc_name
+                default is 0: only use file name
+                1: use 1 level parent directory name + file name
+                -1: use full absolution path
+                if you are dealing with multiple directories,this is helpful to
+                locate the original files
+        @param schema_file: initiate Span attributes using eHOST schema configuration file
+        @param store_anno_string: whether read annotated string from annotations to double check parsed Span's correction
+        @param use_adjudication: if read annotations from adjudication folder
+        @param kwargs:other parameters
+        """
+        self.schema_set = False
+        self.attr_names = self.set_attributes(schema_file=schema_file, encoding=encoding)
+        print("ALL ATTRIBUTES FROM SCHEMA:", self.attr_names)
+        if store_anno_string:
+            if not Span.has_extension("span_txt"):
+                Span.set_extension("span_txt", default="")
+        super().__init__(nlp=nlp, support_overlap=support_overlap,
+                         log_level=log_level, encoding=encoding, doc_name_depth=doc_name_depth,
+                         schema_file=schema_file, store_anno_string=store_anno_string,
+                         use_adjudication=use_adjudication, **kwargs)
+        pass
+
+    def set_attributes(self, schema_file: Union[str, Path] = '', encoding: str = None) -> Set:
+        """
+
+
+        The current version SpaCy doesn't differentiate attributes for different annotation types.
+        Thus, any attributes extended here will be applied to all Spans.
+        @param schema_file: initiate Span attributes using eHOST schema configuration file
+        @param encoding: text encoding
+        @return: a set of attribute names
+        """
+        schema_file = self.check_file_validity(schema_file, False)
+        attr_names = set()
+        
+        if schema_file is not None:
+            root = etree.parse(str(schema_file.absolute()))
+            for attr_def in root.iter("attributeDef"):
+                # process the attribute name to make it different from spacy attribute
+                name = attr_def[0].text
+                char_to_replace = {' ': '_', '/': '_', '-': '_'}
+                for key, value in char_to_replace.items():
+                    name = name.replace(key, value)
+                #name = attr_def[0].text.replace(' ', '_')
+                name = "ANNOT_"+name #This is to make annotation attribute different from spacy
+                isCode = attr_def[1].text #This is in <isCode></isCode>
+                # default_value = attr_def[2].text # This is to take the first attr value as default value, not correct
+                default_value = None
+                #print('Value attr def[2]', attr_def[2].text, 'Value attr def[3]', attr_def[3].text)
+                if name not in attr_names and not Span.has_extension(name):
+                    Span.set_extension(name, default=default_value) #initialize the attr value for each attributes
+                    attr_names.add(name)
+            self.schema_set = True
+        return attr_names
+
+    def get_anno_content(self, txt_file: Path) -> str:
+        """
+
+        @param txt_file: a string or Path of a text file
+        @return: a string of corresponding annotation file path string (because this function needs to be overwriten,
+        the anno_content doesn't mean to retrieve the content in this class's function implementation)
+        """
+        anno_file = self.infer_anno_file_path(txt_file)
+        self.check_file_validity(anno_file)
+        return str(anno_file.absolute())
+
+    def infer_anno_file_path(self, txt_file: Path) -> Path:
+        """
+        From the path of the text file, infer the corresponding annotation file. Need to be implemented for each subclass,
+        as different annotation format use different conventions to store annotation files and txt files
+        @param txt_file: the Path of a txt file
+        @return: the Path of the corresponding annotation file
+        """
+        txt_file_name = txt_file.name
+        anno_file_name = txt_file_name + '.knowtator.xml'
+        if not self.use_adjudication:
+            anno_file = Path(txt_file.parent.parent, 'saved', anno_file_name)
+        else:
+            anno_file = Path(txt_file.parent.parent, 'adjudication', anno_file_name)
+        self.check_file_validity(anno_file)
+        return anno_file
+
+    def parse_to_dicts(self, xml_file: str, sort_spans: bool = False) -> Tuple[OrderedDict, OrderedDict]:
+        """
+        Parse annotations into a Tuple of OrderedDicts, must be implemented in subclasses
+        @param anno: The annotation string (can be a file path or file content, depends on how get_anno_content is implemented)
+        @param sort_spans: whether sort the parsed spans
+        @return: A Tuple of following items:
+             sorted_spans: a sorted OrderedDict Items ( spans[entity_id] = (start, end, span_text))
+             classes: a OrderedDict to map a entity id to [entity label, [attr_ids]]
+             attributes: a OrderedDict to map a attribute id to (attribute_name, attribute_value)
+             relations: a OrderedDict to map a relation_id to (label, (relation_component_ids))
+        """
+        iter = etree.iterparse(xml_file, events=('start',))
+        # this doesn't seem elegant, but is said to be the fastest way
+        spans = OrderedDict()
+        classes = dict()
+        attributes = OrderedDict()
+        relations = OrderedDict()
+        for event, ele in iter:
+            if ele.tag == 'annotation':
+                id, start, end, span_text = self.parse_annotation_tag(ele, iter)
+                if self.store_anno_string:
+                    spans[id] = (start, end, span_text)
+                else:
+                    spans[id] = (start, end)
+            elif ele.tag == 'stringSlotMention':
+                attr_id, attr, value = self.parse_attribute_tag(ele, iter)
+                #print("PARSE ATTRIBUTE---:", attr, value)
+                # process the attribute name to make it different from spacy attribute
+                char_to_replace = {' ': '_', '/': '_', '-': '_'}
+                for k, v in char_to_replace.items():
+                    attr = attr.replace(k, v)
+                attr = "ANNOT_" + attr
+                #name = attr_def[0].text
+                #char_to_replace = {' ': '_', '/': '_'}
+                #for key, value in char_to_replace.items():
+                #    name = name.replace(key, value)
+                ## name = attr_def[0].text.replace(' ', '_')
+                #name = "ANNOT_" + name  # This is to make annotation attribute different from spacy
+                attributes[attr_id] = (attr, value)
+            elif ele.tag == 'classMention': # entire annotation for one span
+                # <classMention id="EHOST_Instance_1">
+                #   <hasSlotMention id="EHOST_Instance_8"/>
+                #   <mentionClass id="Purulent">pain</mentionClass>
+                # some annotations don't have "hasSlotMention" element
+                # </classMention>
+
+                # <classMention id="EHOST_Instance_61">
+                #     <hasSlotMention id="EHOST_Instance_67" />
+                #     <hasSlotMention id="EHOST_Instance_68" />
+                #     <mentionClass id="Exclusions">presented</mentionClass>
+                # </classMention>
+                id = ele.get('id')
+            elif ele.tag == 'mentionClass': # annotation label for the span
+                class_tag = ele.get('id')
+                if id not in classes:
+                    classes[id] = ['', []]
+                classes[id][0] = class_tag
+            elif ele.tag == 'hasSlotMention': # all attributes and relations info are here
+                if id not in classes:
+                    classes[id] = ['', []]
+                classes[id][1].append(ele.get('id'))
+                # for looking up relation source
+                if ele.get('id') in classes:
+                    classes[ele.get('id')][1].append(id)
+            elif ele.tag == 'complexSlotMention': # This is relation annotation
+                # <complexSlotMention id="EHOST_Instance_41">
+                #     <mentionSlot id="Rel_A" />
+                #     <complexSlotMentionValue value="EHOST_Instance_29" />
+                # </complexSlotMention>
+                rel_id, label, components = self.parse_relation_tag(ele, iter) # !! rel_id is relation ID not reference ID !! eHost annot file XML has only destination ref
+                if rel_id is not None:
+                    relations[rel_id] = (id, label, components)
+                    # relations[rel_id] = (label, components) # component is target annot ref
+                    # for looking up the source
+                    classes[rel_id] = [label, []]
+                    
+        if sort_spans:
+            spans = sorted(spans.items(), key=lambda x: x[1][0])
+        return spans, classes, attributes, relations
+
+    # <annotation>
+    #   <mention id="EHOST_Instance_1"/>
+    #   <annotator id="eHOST_2010">sjl</annotator>
+    #   <span start="232" end="236"/>
+    #   <spannedText>pain</spannedText>
+    #   <creationDate>Sun Apr 19 19:30:11 MDT 2020</creationDate>
+    # </annotation>
+    def parse_annotation_tag(self, ele: Element, iter: iterparse) -> Tuple:
+        """
+
+        @param ele:the current lxml element that start an entity defintition
+        @param iter: lxml element iterator
+        @return: a Tuple of (annotation_id, label, absolute start offset, absolute end offset, covered span text)
+        """
+        id = None
+        start = -1
+        end = -1
+        span_text = None
+        for i in range(0, 4):
+            eve, child = iter.__next__()
+            if child.tag == 'mention':
+                id = child.get('id')
+            elif child.tag == 'span':
+                start = int(child.get('start'))
+                end = int(child.get('end'))
+            elif child.tag == 'spannedText':
+                span_text = child.text
+        return id, start, end, span_text
+
+    # <stringSlotMention id="EHOST_Instance_8">
+    #   <mentionSlot id="status"/>
+    #   <stringSlotMentionValue value="present"/>
+    # </stringSlotMention>
+    def parse_attribute_tag(self, ele: Element, iter: iterparse) -> Tuple:
+        """
+
+        @param ele:the current lxml element that start an attribute defintition
+        @param iter: lxml element iterator
+        @return: a Tuple of (attribute_id, corresponding entity id, attribute_name, attribute_value)
+        """
+        source = ele.get('id')
+        attr = ''
+        value = ''
+        for i in range(0, 2):
+            eve, child = iter.__next__()
+            if child.tag == 'mentionSlot':
+                attr = child.get('id')
+            else:
+                value = child.get('value')
+        return source, attr, value
+
+
+    # <complexSlotMention id="EHOST_Instance_7">
+    #   <mentionSlot id="PROCEDURE_LOCATION" />
+    #   <complexSlotMentionValue value="EHOST_Instance_1" />
+    # </complexSlotMention>
+    def parse_relation_tag(self, ele: Element, iter: iterparse) -> Tuple:
+        """
+        # TODO
+        @param ele:the current lxml element that start a relationship defintition
+        @param iter: lxml element iterator
+        @return: a Tuple of (relation_id, (components ids contained in this relationship))
+        """
+        source = ele.get('id')
+        target = ''
+        name = ''
+        for i in range(0, 2):
+            eve, child = iter.__next__()
+            if child.tag == 'mentionSlot': # relation label
+                name = child.get('id')
+            elif child.tag == 'complexSlotMentionValue': # Target ID
+                target = child.get('value')
+        return (source, name, target)
+
+
+class EhostDirReader(BaseDirReader):
+    def __init__(self, txt_extension: str = 'txt', recursive: bool = False,
+                 nlp: Language = None, **kwargs):
+        """
+
+        @param txt_extension: the text file extension name (default is 'txt').
+        @param recursive: whether read file recursively down to the subdirectories.
+        @param nlp: a SpaCy language model
+        @param kwargs:other parameters to initiate EhostDocReader
+        """
+        super().__init__(txt_extension=txt_extension, recursive=recursive, nlp=nlp,
+                         docReaderClass=EhostDocReader, **kwargs)
+        pass